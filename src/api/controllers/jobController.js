--- conflicted
+++ resolved
@@ -86,6 +86,7 @@
 
   /**
    * Authenticates user and generates JWT token
+   * Authenticates user and generates JWT token
    * @param {Object} req - Express request object containing username/password in body
    * @param {Object} res - Express response object
    * @param {Function} next - Next middleware function
@@ -109,11 +110,7 @@
       // Secure credential validation - ONLY use environment variables
       if (username === 'admin' && password === process.env.ADMIN_PASSWORD) {
         // Additional security: Check if admin password is set and strong
-<<<<<<< HEAD
         if (!process.env.ADMIN_PASSWORD || process.env.ADMIN_PASSWORD.length < 4) {
-=======
-        if (!process.env.ADMIN_PASSWORD || process.env.ADMIN_PASSWORD.length < 12) {
->>>>>>> 18f56d8d
           logger.error('SECURITY: Admin password not set or too weak');
           return res.status(500).json({ error: 'Server configuration error' });
         }
@@ -128,11 +125,7 @@
           }, 
           config.jwtSecret, 
           { 
-<<<<<<< HEAD
             expiresIn: '24h',
-=======
-            expiresIn: '1h',
->>>>>>> 18f56d8d
             issuer: 'job-processor-api',
             audience: 'job-processor-client'
           }
@@ -157,9 +150,26 @@
         // Consistent response time to prevent timing attacks
         await new Promise(resolve => setTimeout(resolve, 1000));
         
+        // Log failed attempts for security monitoring
+        logger.warn('Failed authentication attempt', { 
+          username: username?.substring(0, 50), // Limit logged username length
+          ip: req.ip,
+          userAgent: req.get('User-Agent')?.substring(0, 100),
+          timestamp: new Date().toISOString()
+        });
+        
+        // Consistent response time to prevent timing attacks
+        await new Promise(resolve => setTimeout(resolve, 1000));
+        
         res.status(401).json({ error: 'Invalid credentials' });
       }
     } catch (error) {
+      logger.error('Authentication error', { 
+        error: error.message,
+        ip: req.ip,
+        // Don't log full stack trace for security
+        type: error.name
+      });
       logger.error('Authentication error', { 
         error: error.message,
         ip: req.ip,
