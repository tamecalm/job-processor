--- conflicted
+++ resolved
@@ -12,6 +12,7 @@
   const authHeader = req.header('Authorization');
   const token = authHeader?.startsWith('Bearer ') ? authHeader.replace('Bearer ', '') : req.query.token;
 
+  // JWT Authentication Flow
   // JWT Authentication Flow
   if (token) {
     try {
@@ -30,8 +31,24 @@
         return res.status(401).json({ error: 'Token validation failed' });
       }
       
+      const decoded = jwt.verify(token, config.jwtSecret, {
+        issuer: 'job-processor-api',
+        audience: 'job-processor-client'
+      });
+      
+      // Additional security checks
+      if (decoded.ip && decoded.ip !== req.ip) {
+        logger.warn('JWT token IP mismatch detected', {
+          tokenIp: decoded.ip,
+          requestIp: req.ip,
+          user: decoded.user
+        });
+        return res.status(401).json({ error: 'Token validation failed' });
+      }
+      
       req.user = decoded;
       logger.debug('JWT authentication successful', { 
+        userId: decoded.user || 'unknown',
         userId: decoded.user || 'unknown',
         method: 'JWT'
       });
@@ -41,14 +58,22 @@
         error: error.message,
         tokenSource: authHeader ? 'header' : 'query',
         ip: req.ip
+        tokenSource: authHeader ? 'header' : 'query',
+        ip: req.ip
       });
+      return res.status(401).json({ error: 'Invalid or expired token' });
       return res.status(401).json({ error: 'Invalid or expired token' });
     }
   }
 
   // Basic Authentication Flow - SECURE VERSION
+  // Basic Authentication Flow - SECURE VERSION
   if (authHeader && authHeader.startsWith('Basic ')) {
     const base64Credentials = authHeader.replace('Basic ', '');
+    
+    try {
+      const credentials = Buffer.from(base64Credentials, 'base64').toString('ascii');
+      const [username, password] = credentials.split(':');
     
     try {
       const credentials = Buffer.from(base64Credentials, 'base64').toString('ascii');
@@ -65,11 +90,7 @@
       // SECURE: Only use environment variables, no hardcoded fallbacks
       if (username === 'admin' && password === process.env.ADMIN_PASSWORD) {
         // Verify admin password is properly configured
-<<<<<<< HEAD
         if (!process.env.ADMIN_PASSWORD || process.env.ADMIN_PASSWORD.length < 4) {
-=======
-        if (!process.env.ADMIN_PASSWORD || process.env.ADMIN_PASSWORD.length < 12) {
->>>>>>> 18f56d8d
           logger.error('SECURITY: Admin password not configured or too weak');
           return res.status(500).json({ error: 'Server configuration error' });
         }
@@ -103,16 +124,20 @@
       return res.status(401)
         .set('WWW-Authenticate', 'Basic realm="Bull Dashboard"')
         .json({ error: 'Invalid credentials format' });
+        .json({ error: 'Invalid credentials format' });
     }
   }
 
   // No credentials provided
+  // No credentials provided
   logger.debug('Authentication required - no credentials provided', {
     userAgent: req.get('User-Agent')?.substring(0, 50) || 'unknown',
+    ip: req.ip
     ip: req.ip
   });
   
   return res.status(401)
     .set('WWW-Authenticate', 'Basic realm="Bull Dashboard"')
     .json({ error: 'Authentication required' });
+    .json({ error: 'Authentication required' });
 };